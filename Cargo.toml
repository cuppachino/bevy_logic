--- conflicted
+++ resolved
@@ -14,10 +14,7 @@
     # Create an empty "assets" folder if this prevents the game from running.
     "file_watcher",
 ] }
-<<<<<<< HEAD
-=======
 bevy-trait-query = "0.5.1"
->>>>>>> 401ccfef
 bevy_mod_picking = "0.18.2"
 derive-new = "0.6.0"
 derive_more = "0.99.17"
